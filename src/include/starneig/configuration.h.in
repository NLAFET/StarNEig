///
/// @file
///
/// @brief This file contains StarNEig library configuration.
///
/// @author Mirko Myllykoski (mirkom@cs.umu.se), Umeå University
///
/// @section LICENSE
///
/// Copyright (c) 2019-2020, Umeå Universitet
///
/// Redistribution and use in source and binary forms, with or without
/// modification, are permitted provided that the following conditions are met:
///
/// 1. Redistributions of source code must retain the above copyright notice,
///    this list of conditions and the following disclaimer.
///
/// 2. Redistributions in binary form must reproduce the above copyright notice,
///    this list of conditions and the following disclaimer in the documentation
///    and/or other materials provided with the distribution.
///
/// 3. Neither the name of the copyright holder nor the names of its
///    contributors may be used to endorse or promote products derived from this
///    software without specific prior written permission.
///
/// THIS SOFTWARE IS PROVIDED BY THE COPYRIGHT HOLDERS AND CONTRIBUTORS "AS IS"
/// AND ANY EXPRESS OR IMPLIED WARRANTIES, INCLUDING, BUT NOT LIMITED TO, THE
/// IMPLIED WARRANTIES OF MERCHANTABILITY AND FITNESS FOR A PARTICULAR PURPOSE
/// ARE DISCLAIMED. IN NO EVENT SHALL THE COPYRIGHT HOLDER OR CONTRIBUTORS BE
/// LIABLE FOR ANY DIRECT, INDIRECT, INCIDENTAL, SPECIAL, EXEMPLARY, OR
/// CONSEQUENTIAL DAMAGES (INCLUDING, BUT NOT LIMITED TO, PROCUREMENT OF
/// SUBSTITUTE GOODS OR SERVICES; LOSS OF USE, DATA, OR PROFITS; OR BUSINESS
/// INTERRUPTION) HOWEVER CAUSED AND ON ANY THEORY OF LIABILITY, WHETHER IN
/// CONTRACT, STRICT LIABILITY, OR TORT (INCLUDING NEGLIGENCE OR OTHERWISE)
/// ARISING IN ANY WAY OUT OF THE USE OF THIS SOFTWARE, EVEN IF ADVISED OF THE
/// POSSIBILITY OF SUCH DAMAGE.
///

#ifndef STARNEIG_CONFIGURATION_H
#define STARNEIG_CONFIGURATION_H

#ifdef __cplusplus
extern "C" {
#endif

///
/// @defgroup starneig_conf Library configuration
///
/// @brief Configuration of the installed library.
///
/// @{
///

///
/// @brief Defined if the library was compiled with MPI support.
///
#cmakedefine STARNEIG_ENABLE_MPI

///
/// @brief Defined if the library was compiled with CUDA support.
///
#cmakedefine STARNEIG_ENABLE_CUDA

///
/// @brief Defined if the library was compiled with BLACS support.
///
#cmakedefine STARNEIG_ENABLE_BLACS

///
/// @brief Defined if the starneig_SEP_DM_Hessenberg() function exists.
///
/// @deprecated The STARNEIG_SEP_DM_HESSENBERG precompiler define is deprecated
/// and will be removed in the next release of the library.
///
<<<<<<< HEAD
#cmakedefine STARNEIG_SEP_DM_HESSENBERG
=======
#define STARNEIG_SEP_DM_HESSENBERG
>>>>>>> a81e1a04

///
/// @brief Defined if the starneig_GEP_DM_HessenbergTriangular() function
/// exists.
///
#cmakedefine STARNEIG_GEP_DM_HESSENBERGTRIANGULAR

///
/// @brief Defined if the starneig_SEP_DM_Reduce() function exists.
///
/// @deprecated The STARNEIG_SEP_DM_REDUCE precompiler define is deprecated and
/// will be removed in the next release of the library.
///
<<<<<<< HEAD
#cmakedefine STARNEIG_SEP_DM_REDUCE
=======
#define STARNEIG_SEP_DM_REDUCE
>>>>>>> a81e1a04

///
/// @brief Defined if the starneig_GEP_DM_Reduce() function exists.
///
#cmakedefine STARNEIG_GEP_DM_REDUCE

///
/// @}
///

#ifdef __cplusplus
}
#endif

#endif // STARNEIG_CONFIGURATION_H<|MERGE_RESOLUTION|>--- conflicted
+++ resolved
@@ -72,11 +72,7 @@
 /// @deprecated The STARNEIG_SEP_DM_HESSENBERG precompiler define is deprecated
 /// and will be removed in the next release of the library.
 ///
-<<<<<<< HEAD
-#cmakedefine STARNEIG_SEP_DM_HESSENBERG
-=======
 #define STARNEIG_SEP_DM_HESSENBERG
->>>>>>> a81e1a04
 
 ///
 /// @brief Defined if the starneig_GEP_DM_HessenbergTriangular() function
@@ -90,11 +86,7 @@
 /// @deprecated The STARNEIG_SEP_DM_REDUCE precompiler define is deprecated and
 /// will be removed in the next release of the library.
 ///
-<<<<<<< HEAD
-#cmakedefine STARNEIG_SEP_DM_REDUCE
-=======
 #define STARNEIG_SEP_DM_REDUCE
->>>>>>> a81e1a04
 
 ///
 /// @brief Defined if the starneig_GEP_DM_Reduce() function exists.
